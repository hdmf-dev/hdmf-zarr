# HDMF-ZARR Changelog

## 0.3.0 (Upcoming)

### New Features
* Added support, tests, and docs for using ``DirectoryStore``, ``TempStore``, and
  ``NestedDirectoryStore`` Zarr storage backends with ``ZarrIO`` and ``NWBZarrIO``. 
  @oruebel [#62](https://github.com/hdmf-dev/hdmf-zarr/pull/62)

### Minor enhancements
* Updated handling of references on read to simplify future integration of file-based Zarr 
  stores (e.g., ZipStore or database stores). @oruebel [#62](https://github.com/hdmf-dev/hdmf-zarr/pull/62)
* Added ``can_read`` classmethod to ``ZarrIO``. @bendichter [#97](https://github.com/hdmf-dev/hdmf-zarr/pull/97)

### Test suite enhancements
* Modularized unit tests to simplify running tests for multiple Zarr storage backends.
  @oruebel [#62](https://github.com/hdmf-dev/hdmf-zarr/pull/62)
<<<<<<< HEAD
  Fixed CI testing of minimum and optional installation requirement. @rly
  [#99](https://github.com/hdmf-dev/hdmf-zarr/pull/99)
=======
* Updated tests to handle upcoming changes to ``HDMFIO``. @rly [#102](https://github.com/hdmf-dev/hdmf-zarr/pull/102)
>>>>>>> 6a3474ea

### Docs
* Added developer documentation on how to integrate new storage backends with ZarrIO. @oruebel
  [#62](https://github.com/hdmf-dev/hdmf-zarr/pull/62)

### API Changes
* Removed unused ``filepath`` argument from ``ZarrIO.get_builder_exists_on_disk`` [#62](https://github.com/hdmf-dev/hdmf-zarr/pull/62)

### Bug fixes
* Fixed error in nightly CI. @rly [#93](https://github.com/hdmf-dev/hdmf-zarr/pull/93)

## 0.2.0 (January 6, 2023)

### Bugs
* Updated the storage of links/references to use paths relative to the current Zarr file to avoid breaking
  links/reference when moving Zarr files @oruebel [#46](https://github.com/hdmf-dev/hdmf-zarr/pull/46)
* Fixed bugs in requirements defined in setup.py @oruebel [#46](https://github.com/hdmf-dev/hdmf-zarr/pull/46)
* Fixed bug regarding Sphinx external links @mavaylon1 [#53](https://github.com/hdmf-dev/hdmf-zarr/pull/53)
* Updated gallery tests to use test_gallery.py and necessary package dependcies 
  @mavaylon1 [#53](https://github.com/hdmf-dev/hdmf-zarr/pull/53)
* Updated dateset used in conversion tutorial, which caused warnings 
  @oruebel [#56](https://github.com/hdmf-dev/hdmf-zarr/pull/56)

### Docs
* Added tutorial illustrating how to create a new NWB file with NWBZarrIO 
  @oruebel [#46](https://github.com/hdmf-dev/hdmf-zarr/pull/46)
* Added docs for describing the mapping of HDMF schema to Zarr storage 
  @oruebel [#48](https://github.com/hdmf-dev/hdmf-zarr/pull/48)
* Added ``docs/gallery/resources`` for storing local files used by the tutorial galleries 
  @oruebel [#61](https://github.com/hdmf-dev/hdmf-zarr/pull/61)
* Removed dependency on ``dandi`` library for data download in the conversion tutorial by storing the NWB files as 
  local resources @oruebel [#61](https://github.com/hdmf-dev/hdmf-zarr/pull/61)

## 0.1.0 (August 23, 2022)

### New features

* Created new optional Zarr-based I/O backend for writing files using Zarr's `zarr.store.DirectoryStore` backend, 
  including support for iterative write, chunking, compression, simple and compound data types, links, object 
  references, namespace and spec I/O.<|MERGE_RESOLUTION|>--- conflicted
+++ resolved
@@ -15,12 +15,11 @@
 ### Test suite enhancements
 * Modularized unit tests to simplify running tests for multiple Zarr storage backends.
   @oruebel [#62](https://github.com/hdmf-dev/hdmf-zarr/pull/62)
-<<<<<<< HEAD
-  Fixed CI testing of minimum and optional installation requirement. @rly
+* Fixed CI testing of minimum and optional installation requirement. @rly
   [#99](https://github.com/hdmf-dev/hdmf-zarr/pull/99)
-=======
-* Updated tests to handle upcoming changes to ``HDMFIO``. @rly [#102](https://github.com/hdmf-dev/hdmf-zarr/pull/102)
->>>>>>> 6a3474ea
+* Updated tests to handle upcoming changes to ``HDMFIO``. @rly 
+  [#102](https://github.com/hdmf-dev/hdmf-zarr/pull/102)
+
 
 ### Docs
 * Added developer documentation on how to integrate new storage backends with ZarrIO. @oruebel
