--- conflicted
+++ resolved
@@ -3,15 +3,11 @@
 ## 0.4.0 (Upcoming)
 
 ### Enhancements
-<<<<<<< HEAD
-* Enhanced ZarrIO to resolve object references lazily on read similar to HDMF's `HDF5IO` backend @mavaylon1 [#120](https://github.com/hdmf-dev/hdmf-zarr/pull/120)
+* Enhanced ZarrIO to resolve object references lazily on read similar to HDMF's `HDF5IO` backend. @mavaylon1 [#120](https://github.com/hdmf-dev/hdmf-zarr/pull/120)
 * Updated storage of references to also save the ``object_id`` and ``source_object_id``. While not strictly necessary this information is useful for validation and rigor of references. @oruebel [#57](https://github.com/hdmf-dev/hdmf-zarr/pull/57)
-=======
-* Enhanced ZarrIO to resolve object references lazily on read similar to HDMF's `HDF5IO` backend. @mavaylon1 [#120](https://github.com/hdmf-dev/hdmf-zarr/pull/120)
 
 ### New Features
 * Added parallel write support for the ``ZarrIO`` for datasets wrapped with ``GenericDataChunkIterator``. @CodyCBakerPhD [#118](https://github.com/hdmf-dev/hdmf-zarr/pull/118)
->>>>>>> 7e1a82e4
 
 ### Dependencies
 * Updated HDMF and PyNWB version to the most recent release @mavaylon1 [#120](https://github.com/hdmf-dev/hdmf-zarr/pull/120)
