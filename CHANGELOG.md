# HDMF-ZARR Changelog

<<<<<<< HEAD
## 0.1.x (Upcoming)
- Add docs for describing the mapping of HDMF schema to Zarr storage
=======
## 0.1.7 (Upcoming)

### Bugs
* Use path relative to the current Zarr file in the definition of links and references to avoid breaking
  links when moving Zarr files @oruebel ([#46](https://github.com/hdmf-dev/hdmf-zarr/pull/46))
* Fix bugs in requirements defined in setup.py @oruebel ([#46](https://github.com/hdmf-dev/hdmf-zarr/pull/46))

### Docs
* Add tutoial illustrating how to create a new NWB file with NWBZarrIO @oruebel ([#46](https://github.com/hdmf-dev/hdmf-zarr/pull/46))
>>>>>>> 5d2811d5

## 0.1.0 

### New features

- Created new optional Zarr-based I/O backend for writing files using Zarr's `zarr.store.DirectoryStore` backend, including support for iterative write, chunking, compression, simple and compound data types, links, object references, namespace and spec I/O.<|MERGE_RESOLUTION|>--- conflicted
+++ resolved
@@ -1,19 +1,15 @@
 # HDMF-ZARR Changelog
 
-<<<<<<< HEAD
-## 0.1.x (Upcoming)
-- Add docs for describing the mapping of HDMF schema to Zarr storage
-=======
 ## 0.1.7 (Upcoming)
 
 ### Bugs
 * Use path relative to the current Zarr file in the definition of links and references to avoid breaking
-  links when moving Zarr files @oruebel ([#46](https://github.com/hdmf-dev/hdmf-zarr/pull/46))
-* Fix bugs in requirements defined in setup.py @oruebel ([#46](https://github.com/hdmf-dev/hdmf-zarr/pull/46))
+  links when moving Zarr files @oruebel [#46](https://github.com/hdmf-dev/hdmf-zarr/pull/46)
+* Fix bugs in requirements defined in setup.py @oruebel [#46](https://github.com/hdmf-dev/hdmf-zarr/pull/46)
 
 ### Docs
-* Add tutoial illustrating how to create a new NWB file with NWBZarrIO @oruebel ([#46](https://github.com/hdmf-dev/hdmf-zarr/pull/46))
->>>>>>> 5d2811d5
+* Add tutoial illustrating how to create a new NWB file with NWBZarrIO @oruebel [#46](https://github.com/hdmf-dev/hdmf-zarr/pull/46)
+* Add docs for describing the mapping of HDMF schema to Zarr storage @oruebel [#48](https://github.com/hdmf-dev/hdmf-zarr/pull/48)
 
 ## 0.1.0 
 
