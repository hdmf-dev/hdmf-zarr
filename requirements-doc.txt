--- conflicted
+++ resolved
@@ -3,9 +3,4 @@
 sphinx>=4  # improved support for docutils>=0.17
 sphinx_rtd_theme>=1  # <1 does not work with docutils>=0.17
 sphinx-gallery
-<<<<<<< HEAD
-matplotlib
-=======
-sphinx-copybutton
-dandi
->>>>>>> 2ca05293
+sphinx-copybutton