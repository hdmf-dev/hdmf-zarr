"""
Module defining the base unit test cases for ZarrIO.

The actual tests are then instantiated with various different backends in the
test_zarrio.py module.
"""
import unittest
import os
import numpy as np
import shutil
import warnings

# Try to import Zarr and disable tests if Zarr is not available
import zarr
from hdmf_zarr.backend import (ZarrIO,
                               SUPPORTED_ZARR_STORES)
from hdmf_zarr.utils import ZarrDataIO

# Try to import numcodecs and disable compression tests if it is not available
try:
    from numcodecs import Blosc, Delta, JSON
    DISABLE_ZARR_COMPRESSION_TESTS = False
except ImportError:
    DISABLE_ZARR_COMPRESSION_TESTS = True

from hdmf.spec.namespace import NamespaceCatalog
from hdmf.build import (GroupBuilder,
                        DatasetBuilder,
                        LinkBuilder,
                        ReferenceBuilder,
                        OrphanContainerBuildError)
from hdmf.data_utils import DataChunkIterator
from hdmf.testing import TestCase
from hdmf.backends.io import (HDMFIO,
                              UnsupportedOperation)

from tests.unit.utils import (Foo,
                              FooBucket,
                              FooFile,
                              get_foo_buildmanager,
                              CacheSpecTestHelper,
                              get_temp_filepath)

from abc import ABCMeta, abstractmethod


def reopen_store(in_store):
    """
    Helper function to reopen a store or create a new instance, needed by
    some test cases for reading data after it has been written and closed.

    :param in_store: zarr.storage store that needs to be reopened
    """
    re_store = in_store  # most stores we don't need to reopen
    if isinstance(in_store, SUPPORTED_ZARR_STORES['SQLiteStore']):
        re_store = SUPPORTED_ZARR_STORES['SQLiteStore'](in_store.path)
    return re_store


def total_size(source):
    """Helper function used to compute the size of a directory or file"""
    dsize = os.path.getsize(source)
    if os.path.isdir(source):
        for item in os.listdir(source):
            itempath = os.path.join(source, item)
            if os.path.isfile(itempath):
                dsize += os.path.getsize(itempath)
            elif os.path.isdir(itempath):
                dsize += total_size(itempath)
    return dsize


class BaseZarrWriterTestCase(TestCase, metaclass=ABCMeta):
    """
    Base class for unit tests for ZarrIO with support to configure the data store used.

    Child classes must implement the ``setUp`` function of the test and define the following
    main instance variables to define the data store to use for the tests defined here:

    :ivar store: The Zarr data store(s) to use.
    :type store: Same as the `path`` parameter of :py:class:`~hdmf_zarr.backend.ZarrIO.__init__ `
    :ivar store_path: The path(s) to the Zarr file defined by the store
    """

    @abstractmethod
    def setUp(self):
        raise NotImplementedError

    def tearDown(self):
        """
        Remove all files and folders defined by self.store_path
        """
        # close the stores. Needed on Windows to avoid access conflict when deleting files
        stores = self.store if isinstance(self.store, list) else [self.store]
        for sto in stores:
            try:
                sto.close()
            except Exception:
                pass
            del sto
        # clean up files created as part of the tests
        paths = self.store_path if isinstance(self.store_path, list) else [self.store_path, ]
        for path in paths:
            if os.path.exists(path):
                if os.path.isdir(path):
                    shutil.rmtree(path)
                elif os.path.isfile(path):
                    os.remove(path)
                else:
                    warnings.warn("Could not remove: %s" % path)
                # except PermissionError:  # This can happen on Windows
                #     warnings.warn("Could not remove: %s" % path)


class BaseTestZarrWriter(BaseZarrWriterTestCase):
    """
    Test writing of builder with ZarrIO

    The following main instance variables need to be set by child classes to
    customize the data store to use for the tests defined here:

    :ivar store: The Zarr data store to use.
    :type store: Same as the `path`` parameter of :py:class:`~hdmf_zarr.backend.ZarrIO.__init__ `
    :ivar store_path: The path(s) to the Zarr file defined by the store

    The builder data for the tests is defined by:

    :ivar manager: The build manager to use for writing the builders

    and the functions ``createGroupBuilder``, ``createReferenceBuilder`` and
    ``createReferenceCompoundBuilder``. Customizing the builder data is in
    principle possible in child classes but has not been tested.
    """

    def setUp(self):
        self.manager = get_foo_buildmanager()
        self.store = "test_io.zarr"
        self.store_path = self.store
        self.io = None  # may not to keep an ZarrIO object open, e.g., in read()

    def tearDown(self):
        if self.io is not None:
            del self.io
        super().tearDown()

    def createGroupBuilder(self):
        self.foo_builder = GroupBuilder('foo1',
                                        attributes={'data_type': 'Foo',
                                                    'namespace': 'test_core',
                                                    'attr1': 17.5},
                                        datasets={'my_data': self.__dataset_builder})
        # self.foo = Foo('foo1', self.__dataset_builder.data, attr1="bar", attr2=17, attr3=3.14)
        # self.manager.prebuilt(self.foo, self.foo_builder)
        self.builder = GroupBuilder(
            'root',
            source=self.store_path,
            groups={'test_bucket':
                    GroupBuilder('test_bucket',
                                 groups={'foo_holder':
                                         GroupBuilder('foo_holder',
                                                      groups={'foo1': self.foo_builder})})},
            attributes={'data_type': 'FooFile'})

    def createReferenceBuilder(self):
        data_1 = np.arange(100, 200, 10).reshape(2, 5)
        data_2 = np.arange(0, 200, 10).reshape(4, 5)
        dataset_1 = DatasetBuilder('dataset_1', data_1)
        dataset_2 = DatasetBuilder('dataset_2', data_2)

        ref_dataset_1 = ReferenceBuilder(dataset_1)
        ref_dataset_2 = ReferenceBuilder(dataset_2)
        ref_data = [ref_dataset_1, ref_dataset_2]
        dataset_ref = DatasetBuilder('ref_dataset', ref_data, dtype='object')

        builder = GroupBuilder('root',
                               source=self.store_path,
                               datasets={'dataset_1': dataset_1,
                                         'dataset_2': dataset_2,
                                         'ref_dataset': dataset_ref})
        return builder

    def createReferenceCompoundBuilder(self):
        data_1 = np.arange(100, 200, 10).reshape(2, 5)
        data_2 = np.arange(0, 200, 10).reshape(4, 5)
        dataset_1 = DatasetBuilder('dataset_1', data_1)
        dataset_2 = DatasetBuilder('dataset_2', data_2)

        ref_dataset_1 = ReferenceBuilder(dataset_1)
        ref_dataset_2 = ReferenceBuilder(dataset_2)
        ref_data = [
            (1, 'dataset_1', ref_dataset_1),
            (2, 'dataset_2', ref_dataset_2)
        ]
        ref_data_type = [{'name': 'id', 'dtype': 'int'},
                         {'name': 'name', 'dtype': str},
                         {'name': 'reference', 'dtype': 'object'}]
        dataset_ref = DatasetBuilder('ref_dataset', ref_data, dtype=ref_data_type)
        builder = GroupBuilder('root',
                               source=self.store_path,
                               datasets={'dataset_1': dataset_1,
                                         'dataset_2': dataset_2,
                                         'ref_dataset': dataset_ref})
        return builder

    def read_test_dataset(self):
        reader = ZarrIO(reopen_store(self.store), manager=self.manager, mode='r')
        self.root = reader.read_builder()
        dataset = self.root['test_bucket/foo_holder/foo1/my_data']
        data = dataset['data'][:]
        return data

    def read(self):
        self.io = ZarrIO(reopen_store(self.store), manager=self.manager, mode='r')
        self.root = self.io.read_builder()

    def test_cache_spec(self):

        tempIO = ZarrIO(self.store, manager=self.manager, mode='w')

        # Setup all the data we need
        foo1 = Foo('foo1', [0, 1, 2, 3, 4], "I am foo1", 17, 3.14)
        foo2 = Foo('foo2', [5, 6, 7, 8, 9], "I am foo2", 34, 6.28)
        foobucket = FooBucket('test_bucket', [foo1, foo2])
        foofile = FooFile(buckets=[foobucket])

        # Write the first file
        tempIO.write(foofile, cache_spec=True)
        tempIO.close()

        # Load the spec and assert that it is valid
        ns_catalog = NamespaceCatalog()
        ZarrIO.load_namespaces(ns_catalog, reopen_store(self.store))
        self.assertEqual(ns_catalog.namespaces, ('test_core',))
        source_types = CacheSpecTestHelper.get_types(self.manager.namespace_catalog)
        read_types = CacheSpecTestHelper.get_types(ns_catalog)
        self.assertSetEqual(source_types, read_types)

    def test_write_int(self, test_data=None):
        data = np.arange(100, 200, 10).reshape(2, 5) if test_data is None else test_data
        self.__dataset_builder = DatasetBuilder('my_data', data, attributes={'attr2': 17})
        self.createGroupBuilder()
        writer = ZarrIO(self.store, manager=self.manager, mode='a')
        writer.write_builder(self.builder)
        writer.close()

    def test_write_compound(self, test_data=None):
        """
        :param test_data: Optional list of the form [(1, 'STR1'), (2, 'STR2')], i.e., a list of tuples where
                          each tuple consists of an int and a string
        :return:
        """
        data = [(1, 'Allen'),
                (2, 'Bob'),
                (3, 'Mike'),
                (4, 'Jenny')] if test_data is None else test_data
        data_type = [{'name': 'id', 'dtype': 'int'},
                     {'name': 'name', 'dtype': str}]
        self.__dataset_builder = DatasetBuilder('my_data', data, dtype=data_type)
        self.createGroupBuilder()
        writer = ZarrIO(self.store, manager=self.manager, mode='a')
        writer.write_builder(self.builder)
        writer.close()

    def test_write_chunk(self, test_data=None):
        data = np.arange(100, 200, 10).reshape(2, 5) if test_data is None else test_data
        data_io = ZarrDataIO(data=data, chunks=(1, 5), fillvalue=-1)
        self.__dataset_builder = DatasetBuilder('my_data', data_io, attributes={'attr2': 17})
        self.createGroupBuilder()
        writer = ZarrIO(self.store, manager=self.manager, mode='a')
        writer.write_builder(self.builder)
        writer.close()

    def test_write_strings(self, test_data=None):
        data = [['a', 'aa', 'aaa', 'aaaa', 'aaaaa'],
                ['b', 'bb', 'bbb', 'bbbb', 'bbbbb']] if test_data is None else test_data
        self.__dataset_builder = DatasetBuilder('my_data', data, attributes={'attr2': 17})
        self.createGroupBuilder()
        writer = ZarrIO(self.store, manager=self.manager, mode='a')
        writer.write_builder(self.builder)
        writer.close()

    def test_write_links(self, test_data=None):
        data = np.arange(100, 200, 10).reshape(2, 5) if test_data is None else test_data
        self.__dataset_builder = DatasetBuilder('my_data', data, attributes={'attr2': 17})
        self.createGroupBuilder()
        link_parent = self.builder['test_bucket']
        link_parent.set_link(LinkBuilder(self.foo_builder, 'my_link'))
        link_parent.set_link(LinkBuilder(self.__dataset_builder, 'my_dataset'))
        writer = ZarrIO(self.store, manager=self.manager, mode='a')
        writer.write_builder(self.builder)
        writer.close()

    def test_write_link_array(self):
        data = np.arange(100, 200, 10).reshape(2, 5)
        self.__dataset_builder = DatasetBuilder('my_data', data, attributes={'attr2': 17})
        self.createGroupBuilder()
        with ZarrIO(self.store, manager=self.manager, mode='a') as writer:
            writer.write_builder(self.builder)
            zarr_file = writer.file
            zarr_array = zarr_file["/test_bucket/foo_holder/foo1/my_data"]
            link_io = ZarrDataIO(data=zarr_array, link_data=True)
            link_dataset = DatasetBuilder('dataset_link', link_io)
            self.builder['test_bucket'].set_dataset(link_dataset)
            writer.write_builder(self.builder)

        reader = ZarrIO(reopen_store(self.store), manager=self.manager, mode='r')
        self.root = reader.read_builder()
        read_link = self.root['test_bucket/dataset_link']
        read_link_data = read_link['builder']['data'][:]
        self.assertTrue(np.all(data == read_link_data))
        reader.close()

    def test_write_reference(self):
        builder = self.createReferenceBuilder()
        writer = ZarrIO(self.store,
                        manager=self.manager,
                        mode='a')
        writer.write_builder(builder)
        writer.close()

    def test_write_reference_compound(self):
        builder = self.createReferenceCompoundBuilder()
        writer = ZarrIO(self.store, manager=self.manager, mode='a')
        writer.write_builder(builder)
        writer.close()

    def test_read_int(self):
        test_data = np.arange(100, 200, 10).reshape(5, 2)
        self.test_write_int(test_data=test_data)
        data = self.read_test_dataset()
        self.assertTrue(np.all(test_data == data))

    def test_read_chunk(self):
        test_data = np.arange(100, 200, 10).reshape(5, 2)
        self.test_write_chunk(test_data=test_data)
        data = self.read_test_dataset()
        self.assertTrue(np.all(test_data == data))

    def test_read_strings(self):
        test_data = [['a1', 'aa2', 'aaa3', 'aaaa4', 'aaaaa5'],
                     ['b1', 'bb2', 'bbb3', 'bbbb4', 'bbbbb5']]
        self.test_write_strings(test_data=test_data)
        data = self.read_test_dataset()
        self.assertTrue(np.all(np.asarray(test_data) == data))

    def test_read_compound(self):
        test_data = [(1, 'Allen1'),
                     (2, 'Bob1'),
                     (3, 'Mike1')]
        self.test_write_compound(test_data=test_data)
        data = self.read_test_dataset()
        self.assertTupleEqual(test_data[0], tuple(data[0]))
        self.assertTupleEqual(test_data[1], tuple(data[1]))
        self.assertTupleEqual(test_data[2], tuple(data[2]))

    def test_read_link(self):
        test_data = np.arange(100, 200, 10).reshape(5, 2)
        self.test_write_links(test_data=test_data)
        self.read()
        link_data = self.root['test_bucket'].links['my_dataset'].builder.data[()]
        self.assertTrue(np.all(np.asarray(test_data) == link_data))
        # print(self.root['test_bucket'].links['my_dataset'].builder.data[()])

    def test_read_link_buf(self):
        data = np.arange(100, 200, 10).reshape(2, 5)
        self.__dataset_builder = DatasetBuilder('my_data', data, attributes={'attr2': 17})
        self.createGroupBuilder()
        link_parent_1 = self.builder['test_bucket']
        link_parent_2 = self.builder['test_bucket/foo_holder']
        link_parent_1.set_link(LinkBuilder(self.__dataset_builder, 'my_dataset_1'))
        link_parent_2.set_link(LinkBuilder(self.__dataset_builder, 'my_dataset_2'))
        writer = ZarrIO(self.store, manager=self.manager, mode='a')
        writer.write_builder(self.builder)
        writer.close()
        self.read()
        self.assertTrue(self.root['test_bucket'].links['my_dataset_1'].builder ==
                        self.root['test_bucket/foo_holder'].links['my_dataset_2'].builder)

    def test_read_reference(self):
        self.test_write_reference()
        self.read()
        builder = self.createReferenceBuilder()['ref_dataset']
        read_builder = self.root['ref_dataset']
        # Load the linked arrays and confirm we get the same data as we had in the original builder
        for i, v in enumerate(read_builder['data']):
            self.assertTrue(np.all(builder['data'][i]['builder']['data'] == v['data'][:]))

    def test_read_reference_compound(self):
        self.test_write_reference_compound()
        self.read()
        builder = self.createReferenceCompoundBuilder()['ref_dataset']
        read_builder = self.root['ref_dataset']
        # Load the elements of each entry in the compound dataset and compar the index, string, and referenced array
        for i, v in enumerate(read_builder['data']):
            self.assertEqual(v[0], builder['data'][i][0])  # Compare index value from compound tuple
            self.assertEqual(v[1], builder['data'][i][1])  # Compare string value from compound tuple
            self.assertTrue(np.all(v[2]['data'][:] == builder['data'][i][2]['builder']['data'][:]))  # Compare ref array
        # print(read_builder)

    def test_read_reference_compound_buf(self):
        data_1 = np.arange(100, 200, 10).reshape(2, 5)
        data_2 = np.arange(0, 200, 10).reshape(4, 5)
        dataset_1 = DatasetBuilder('dataset_1', data_1)
        dataset_2 = DatasetBuilder('dataset_2', data_2)

        # ref_dataset_1 = ReferenceBuilder(dataset_1)
        # ref_dataset_2 = ReferenceBuilder(dataset_2)
        ref_data = [
            (1, 'dataset_1', ReferenceBuilder(dataset_1)),
            (2, 'dataset_2', ReferenceBuilder(dataset_2)),
            (3, 'dataset_3', ReferenceBuilder(dataset_1)),
            (4, 'dataset_4', ReferenceBuilder(dataset_2))
        ]
        ref_data_type = [{'name': 'id', 'dtype': 'int'},
                         {'name': 'name', 'dtype': str},
                         {'name': 'reference', 'dtype': 'object'}]
        dataset_ref = DatasetBuilder('ref_dataset', ref_data, dtype=ref_data_type)
        builder = GroupBuilder('root',
                               source=self.store_path,
                               datasets={'dataset_1': dataset_1,
                                         'dataset_2': dataset_2,
                                         'ref_dataset': dataset_ref})
        writer = ZarrIO(self.store, manager=self.manager, mode='a')
        writer.write_builder(builder)
        writer.close()

        self.read()
        self.assertFalse(self.root["ref_dataset"].data[0][2] == self.root['ref_dataset'].data[1][2])
        self.assertTrue(self.root["ref_dataset"].data[0][2] == self.root['ref_dataset'].data[2][2])


class BaseTestZarrWriteUnit(BaseZarrWriterTestCase):
    """
    Unit test for individual write functions
    """

    def setUp(self):
        self.store = "test_io.zarr"
        self.store_path = self.store

    #############################################
    #  ZarrDataIO general
    #############################################
    def test_set_object_codec(self):
        # Test that the default codec is the Pickle store
        tempIO = ZarrIO(self.store, mode='w')
        self.assertEqual(tempIO.object_codec_class.__qualname__, 'Pickle')
<<<<<<< HEAD
=======
        del tempIO  # also calls tempIO.close()
>>>>>>> 2bce016a
        tempIO = ZarrIO(self.store, mode='w', object_codec_class=JSON)
        self.assertEqual(tempIO.object_codec_class.__qualname__, 'JSON')
        tempIO.close()

    def test_synchronizer_constructor_arg_bool(self):
        """Test that setting the synchronizer argument to True/False works in ZarrIO"""
        tempIO = ZarrIO(self.store, mode='w', synchronizer=False)
        self.assertIsNone(tempIO.synchronizer)
<<<<<<< HEAD
=======
        del tempIO  # also calls tempIO.close()
>>>>>>> 2bce016a
        tempIO = ZarrIO(self.store, mode='w', synchronizer=True)
        self.assertTrue(isinstance(tempIO.synchronizer, zarr.ProcessSynchronizer))
        tempIO.close()

    def test_zarrdataio_enable_default_compressor(self):
        """Default compression simply means not specifying any compressor and using Zarr defaults"""
        dataio = ZarrDataIO(np.arange(30).reshape(5, 2, 3), compressor=True)
        self.assertEqual(len(dataio.io_settings), 0)

    def test_zarrdataio_disable_compressor(self):
        """Test that ZarrDataIO.__array__ is working when wrapping an ndarray"""
        test_speed = np.array([10., 20.])
        data = ZarrDataIO((test_speed), compressor=False)
        self.assertIsNone(data.io_settings['compressor'])

    def test_zarrdataio_array_conversion_numpy(self):
        """Test that ZarrDataIO.__array__ is working when wrapping an ndarray"""
        test_speed = np.array([10., 20.])
        data = ZarrDataIO((test_speed))
        self.assertTrue(np.all(np.isfinite(data)))  # Force call of ZarrDataIO.__array__

    def test_zarrdataio_array_conversion_list(self):
        """Test that ZarrDataIO.__array__ is working when wrapping a python list"""
        test_speed = [10., 20.]
        data = ZarrDataIO(test_speed)
        self.assertTrue(np.all(np.isfinite(data)))  # Force call of ZarrDataIO.__array__

    def test_zarrdataio_array_conversion_datachunkiterator(self):
        """Test that ZarrDataIO.__array__ is working when wrapping a python list"""
        test_speed = DataChunkIterator(data=[10., 20.])
        data = ZarrDataIO(test_speed)
        with self.assertRaises(NotImplementedError):
            np.isfinite(data)  # Force call of H5DataIO.__array__

    def test_get_builder_exists_on_disk(self):
        """Test that get_builder_exists_on_disk finds the existing builder"""
        dset_builder = DatasetBuilder('test_dataset', 10, attributes={})
        tempIO = ZarrIO(self.store, mode='w')
        self.assertFalse(tempIO.get_builder_exists_on_disk(builder=dset_builder))  # Make sure is False is before write
        tempIO .write_dataset(tempIO.file, dset_builder)
        self.assertTrue(tempIO.get_builder_exists_on_disk(builder=dset_builder))   # Make sure is True after write
        tempIO.close()

    def test_get_written(self):
        """Test that get_builder_exists_on_disk finds the existing builder"""
        tempIO = ZarrIO(self.store, mode='w')
        dset_builder = DatasetBuilder('test_dataset', 10, attributes={})
        self.assertFalse(tempIO.get_written(dset_builder))  # Make sure False is returned before write
        tempIO.write_dataset(tempIO.file, dset_builder)
        self.assertTrue(tempIO.get_written(dset_builder))   # Make sure True is returned after write
        self.assertTrue(tempIO.get_written(dset_builder, check_on_disk=True))   # Make sure its also on disk
        # Now delete it from disk and check again.
        builder_path = tempIO.get_builder_disk_path(dset_builder)
        if os.path.isdir(builder_path):  # Skip this check for file-based stores were we can easily delete objects
            shutil.rmtree(builder_path)
            # The written flag should still be true
            self.assertTrue(tempIO.get_written(dset_builder))
            # But with check on disk should fail
            self.assertFalse(tempIO.get_written(dset_builder, check_on_disk=True))
        tempIO.close()

    ##########################################
    #  write_attributes
    ##########################################
    def __write_attribute_test_helper(self, name, value, assert_value=True):
        """
        Helper function to write a single attribute and check its value for correctness

        :param name: Name of the attribute
        :param value: Value of the attribute
        :param assert_value: Boolean indicating whether we should check correctness of the returned value
        :returns: the value read from disk so we can do our own tests if needed
        """
        # write the attribute
        tempIO = ZarrIO(reopen_store(self.store), mode='w')
        tempIO.open()
        testgroup = tempIO.file  # For testing we just use our file and create some attributes
        attr = {name: value}
        tempIO.write_attributes(testgroup, attr)
        # read the attribute
        read_val = testgroup.attrs[name]
        # assert that the read value matches the expected value
        if assert_value:
            if isinstance(value, (list, tuple, set)):
                self.assertTupleEqual(read_val, tuple(value))
            elif isinstance(value, np.ndarray):
                self.assertListEqual(list(read_val), value.tolist())
            else:
                self.assertEqual(testgroup.attrs[name], value)
<<<<<<< HEAD
        return read_val, tempIO
=======
        tempIO.close()
        return read_val
>>>>>>> 2bce016a

    def test_write_attributes_write_scalar_int(self):
        self.__write_attribute_test_helper('intattr', np.int32(5))
        self.__write_attribute_test_helper('intattr', 10)

    def test_write_attributes_write_scalar_float(self):
        self.__write_attribute_test_helper('floatattr', np.float64(50.))
        self.__write_attribute_test_helper('floatattr', 50.2)

    def test_write_attributes_write_scalar_str(self):
        self.__write_attribute_test_helper('strattr', "a")
        self.__write_attribute_test_helper('strattr', "Hello World")

    def test_write_attributes_write_unsupported_scalar_type(self):
        with self.assertRaises(TypeError):
            self.__write_attribute_test_helper('strattr', np.int32)

    def test_write_attributes_write_list_of_ints(self):
        self.__write_attribute_test_helper('attr', list(range(10)))
        self.__write_attribute_test_helper('attr', list(range(100)))

    def test_write_attributes_write_list_of_strings(self):
        self.__write_attribute_test_helper('attr', ['a', 'b', 'c', 'd'])
        self.__write_attribute_test_helper('attr', ['e', 'f', 'g'])

    def test_write_attributes_write_set_of_strings(self):
        self.__write_attribute_test_helper('attr', set(['a', 'b', 'c', 'd']))
        self.__write_attribute_test_helper('attr', set(['e', 'f', 'g']))

    def test_write_attributes_write_tuple_of_strings(self):
        self.__write_attribute_test_helper('attr', tuple(['a', 'b', 'c', 'd']))
        self.__write_attribute_test_helper('attr', tuple(['e', 'f', 'g']))

    def test_write_attribute_write_unsupported_list_of_types(self):
        """Test that writing a list of types fails"""
        with self.assertRaises(TypeError):
            self.__write_attribute_test_helper('attr', [np.int32, np.float64])

    def test_write_attributes_write_list_of_bytes(self):
        """
        Test writing of lists of bytes. Bytes are not JSON serializable and therefore cover a differnt code path.
        Note, bytes are here encoded as strings to the return value does not match exactly but the data type changes.
        """
        val, zio = self.__write_attribute_test_helper('attr', [b'a', b'b', b'c', b'd'], assert_value=False)
        self.assertTupleEqual(val, tuple(['a', 'b', 'c', 'd']))
        del zio
        del val
        val, zio = self.__write_attribute_test_helper('attr', [b'e', b'f', b'g'], assert_value=False)
        self.assertTupleEqual(val, tuple(['e', 'f', 'g']))

    def test_write_attributes_write_1Darray_of_floats(self):
        self.__write_attribute_test_helper('attr', np.arange(10).astype('float') + 0.1)

    def test_write_attributes_write_3Darray_of_floats(self):
        self.__write_attribute_test_helper('attr', np.arange(18).astype('float').reshape((2, 3, 3)) + 0.1)

    def test_write_attributes_write_reference_to_datasetbuilder(self):
        data_1 = np.arange(100, 200, 10).reshape(2, 5)
        dataset_1 = DatasetBuilder('dataset_1', data_1)
        tempIO = ZarrIO(self.store, mode='w')
        tempIO.open()
        attr = {'attr1': dataset_1}
<<<<<<< HEAD
        tempIO.write_attributes(testgroup, attr)
=======
        tempIO.write_attributes(obj=tempIO.file, attributes=attr)
>>>>>>> 2bce016a
        expected_value = {'attr1': {'zarr_dtype': 'object', 'value': {'source': ".", 'path': '/dataset_1'}}}
        self.assertDictEqual(tempIO.file.attrs.asdict(), expected_value)
        tempIO.close()

    def test_write_attributes_write_reference_to_referencebuilder(self):
        data_1 = np.arange(100, 200, 10).reshape(2, 5)
        dataset_1 = DatasetBuilder('dataset_1', data_1)
        ref1 = ReferenceBuilder(dataset_1)
        tempIO = ZarrIO(self.store, mode='w')
        tempIO.open()
        attr = {'attr1': ref1}
        tempIO.write_attributes(obj=tempIO.file, attributes=attr)
        expected_value = {'attr1': {'zarr_dtype': 'object', 'value': {'source': ".", 'path': '/dataset_1'}}}
        self.assertDictEqual(tempIO.file.attrs.asdict(), expected_value)
        tempIO.close()

    ##########################################
    #  write_dataset tests: scalars
    ##########################################
    def test_write_dataset_scalar(self):
        a = 10
        tempIO = ZarrIO(self.store, mode='w')
        tempIO.open()
        tempIO.write_dataset(tempIO.file, DatasetBuilder('test_dataset', a, attributes={}))
        dset = tempIO.file['test_dataset']
        self.assertTupleEqual(dset.shape, (1,))
        self.assertEqual(dset[()], a)
        tempIO.close()

    def test_write_dataset_string(self):
        a = 'test string'
        tempIO = ZarrIO(self.store, mode='w')
        tempIO.open()
        tempIO.write_dataset(tempIO.file, DatasetBuilder('test_dataset', a, attributes={}))
        dset = tempIO.file['test_dataset']
        self.assertTupleEqual(dset.shape, (1,))
        self.assertEqual(dset[()], a)
        tempIO.close()

    ##########################################
    #  write_dataset tests: lists
    ##########################################
    def test_write_dataset_list(self):
        a = np.arange(30).reshape(5, 2, 3)
        tempIO = ZarrIO(self.store, mode='w')
        tempIO.open()
        tempIO.write_dataset(tempIO.file, DatasetBuilder('test_dataset', a.tolist(), attributes={}))
        dset = tempIO.file['test_dataset']
        self.assertTrue(np.all(dset[:] == a))
        tempIO.close()

    def test_write_dataset_list_chunked(self):
        a = ZarrDataIO(np.arange(30).reshape(5, 2, 3),
                       chunks=(1, 1, 3))
        tempIO = ZarrIO(self.store, mode='w')
        tempIO.open()
        tempIO.write_dataset(tempIO.file, DatasetBuilder('test_dataset', a, attributes={}))
        dset = tempIO.file['test_dataset']
        self.assertTrue(np.all(dset[:] == a.data))
        self.assertEqual(dset.chunks, (1, 1, 3))
        tempIO.close()

    def test_write_dataset_list_fillvalue(self):
        a = ZarrDataIO(np.arange(20).reshape(5, 4), fillvalue=-1)
        tempIO = ZarrIO(self.store, mode='w')
        tempIO.open()
        tempIO.write_dataset(tempIO.file, DatasetBuilder('test_dataset', a, attributes={}))
        dset = tempIO.file['test_dataset']
        self.assertTrue(np.all(dset[:] == a.data))
        self.assertEqual(dset.fill_value, -1)
        tempIO.close()

    @unittest.skipIf(DISABLE_ZARR_COMPRESSION_TESTS, 'Skip test due to numcodec compressor not available')
    def test_write_dataset_list_compress(self):
        compressor = Blosc(cname='zstd', clevel=3, shuffle=Blosc.BITSHUFFLE)
        a = ZarrDataIO(np.arange(30).reshape(5, 2, 3),
                       compressor=compressor)
        tempIO = ZarrIO(self.store, mode='w')
        tempIO.open()
        tempIO.write_dataset(tempIO.file, DatasetBuilder('test_dataset', a, attributes={}))
        dset = tempIO.file['test_dataset']
        self.assertTrue(np.all(dset[:] == a.data))
        self.assertTrue(dset.compressor == compressor)
        tempIO.close()

    @unittest.skipIf(DISABLE_ZARR_COMPRESSION_TESTS, 'Skip test due to numcodec compressor not available')
    def test_write_dataset_list_compress_and_filter(self):
        compressor = Blosc(cname='zstd', clevel=3, shuffle=Blosc.BITSHUFFLE)
        filters = [Delta(dtype='i4')]
        a = ZarrDataIO(np.arange(30, dtype='i4').reshape(5, 2, 3),
                       compressor=compressor,
                       filters=filters)
        tempIO = ZarrIO(self.store, mode='w')
        tempIO.open()
        tempIO.write_dataset(tempIO.file, DatasetBuilder('test_dataset', a, attributes={}))
        dset = tempIO.file['test_dataset']
        self.assertTrue(np.all(dset[:] == a.data))
        self.assertTrue(dset.compressor == compressor)
        self.assertListEqual(dset.filters, filters)
        tempIO.close()

    ##########################################
    #  write_dataset tests: Iterable
    ##########################################
    def test_write_dataset_iterable(self):
        tempIO = ZarrIO(self.store, mode='w')
        tempIO.open()
        tempIO.write_dataset(tempIO.file, DatasetBuilder('test_dataset', range(10), attributes={}))
        dset = tempIO.file['test_dataset']
        self.assertListEqual(dset[:].tolist(), list(range(10)))
        tempIO.close()

    ##############################################
    #  write_dataset tests: compound data tables
    #############################################
    def test_write_structured_array_table(self):
        cmpd_dt = np.dtype([('a', np.int32), ('b', np.float64)])
        data = np.zeros(10, dtype=cmpd_dt)
        data['a'][1] = 101
        data['b'][1] = 0.1
        dt = [{'name': 'a', 'dtype': 'int32', 'doc': 'a column'},
              {'name': 'b', 'dtype': 'float64', 'doc': 'b column'}]
        tempIO = ZarrIO(self.store, mode='w')
        tempIO.open()
        tempIO.write_dataset(tempIO.file, DatasetBuilder('test_dataset', data, attributes={}, dtype=dt))
        dset = tempIO.file['test_dataset']
        self.assertEqual(dset['a'].tolist(), data['a'].tolist())
        self.assertEqual(dset['b'].tolist(), data['b'].tolist())
        tempIO.close()

    def test_write_nested_structured_array_table(self):
        b_cmpd_dt = np.dtype([('c', np.int32), ('d', np.float64)])
        cmpd_dt = np.dtype([('a', np.int32), ('b', b_cmpd_dt)])
        data = np.zeros(10, dtype=cmpd_dt)
        data['a'][1] = 101
        data['b']['c'] = 202
        data['b']['d'] = 10.1
        b_dt = [{'name': 'c', 'dtype': 'int32', 'doc': 'c column'},
                {'name': 'd', 'dtype': 'float64', 'doc': 'd column'}]
        dt = [{'name': 'a', 'dtype': 'int32', 'doc': 'a column'},
              {'name': 'b', 'dtype': b_dt, 'doc': 'b column'}]
        tempIO = ZarrIO(self.store, mode='w')
        tempIO.open()
        tempIO.write_dataset(tempIO.file, DatasetBuilder('test_dataset', data, attributes={}, dtype=dt))
        dset = tempIO.file['test_dataset']
        # Test that all elements match. dset return np.void types so we just compare strings for simplicity
        for i in range(10):
            self.assertEqual(str(dset[i]), str(data[i]))
        tempIO.close()

    #############################################
    #  write_dataset tests: data chunk iterator
    #############################################
    def test_write_dataset_iterable_multidimensional_array(self):
        a = np.arange(30).reshape(5, 2, 3)
        aiter = iter(a)
        daiter = DataChunkIterator.from_iterable(aiter, buffer_size=2)
        tempIO = ZarrIO(self.store, mode='w')
        tempIO.open()
        tempIO.write_dataset(parent=tempIO.file,
                             builder=DatasetBuilder('test_dataset', daiter, attributes={}))
        dset = tempIO.file['test_dataset']
        self.assertListEqual(dset[:].tolist(), a.tolist())
        tempIO.close()

    def test_write_dataset_iterable_multidimensional_array_compression(self):
        a = np.arange(30).reshape(5, 2, 3)
        aiter = iter(a)
        daiter = DataChunkIterator.from_iterable(aiter, buffer_size=2)
        compressor = Blosc(cname='zstd', clevel=3, shuffle=Blosc.BITSHUFFLE)
        wrapped_daiter = ZarrDataIO(data=daiter,
                                    compressor=compressor)
        tempIO = ZarrIO(self.store, mode='w')
        tempIO.open()
        tempIO.write_dataset(tempIO.file, DatasetBuilder('test_dataset', wrapped_daiter, attributes={}))
        dset = tempIO.file['test_dataset']
        self.assertEqual(dset.shape, a.shape)
        self.assertListEqual(dset[:].tolist(), a.tolist())
        self.assertTrue(dset.compressor == compressor)
        tempIO.close()

    def test_write_dataset_data_chunk_iterator(self):
        dci = DataChunkIterator(data=np.arange(10), buffer_size=2)
        tempIO = ZarrIO(self.store, mode='w')
        tempIO.open()
        tempIO.write_dataset(tempIO.file, DatasetBuilder('test_dataset', dci, attributes={}))
        dset = tempIO.file['test_dataset']
        self.assertListEqual(dset[:].tolist(), list(range(10)))
        tempIO.close()

    def test_write_dataset_data_chunk_iterator_with_compression(self):
        dci = DataChunkIterator(data=np.arange(10), buffer_size=2)
        compressor = Blosc(cname='zstd', clevel=3, shuffle=Blosc.BITSHUFFLE)
        wrapped_dci = ZarrDataIO(data=dci,
                                 compressor=compressor,
                                 chunks=(2,))
        tempIO = ZarrIO(self.store, mode='w')
        tempIO.open()
        tempIO.write_dataset(tempIO.file, DatasetBuilder('test_dataset', wrapped_dci, attributes={}))
        dset = tempIO.file['test_dataset']
        self.assertListEqual(dset[:].tolist(), list(range(10)))
        self.assertTrue(dset.compressor == compressor)
        self.assertEqual(dset.chunks, (2,))
        tempIO.close()

    def test_pass_through_of_recommended_chunks(self):

        class DC(DataChunkIterator):
            def recommended_chunk_shape(self):
                return (5, 1, 1)
        dci = DC(data=np.arange(30).reshape(5, 2, 3))
        compressor = Blosc(cname='zstd', clevel=3, shuffle=Blosc.BITSHUFFLE)
        wrapped_dci = ZarrDataIO(data=dci,
                                 compressor=compressor)
        tempIO = ZarrIO(self.store, mode='w')
        tempIO.open()
        tempIO.write_dataset(tempIO.file, DatasetBuilder('test_dataset', wrapped_dci, attributes={}))
        dset = tempIO.file['test_dataset']
        self.assertEqual(dset.chunks, (5, 1, 1))
        self.assertTrue(dset.compressor == compressor)
        tempIO.close()

    #############################################
    #  Copy/Link h5py.Dataset object
    #############################################
    def test_link_zarr_dataset_input(self):
        dset = DatasetBuilder('test_dataset', np.arange(10), attributes={})
        tempIO = ZarrIO(self.store, mode='w')
        tempIO.open()
        tempIO.write_dataset(tempIO.file, builder=dset)
        softlink = DatasetBuilder('test_softlink', tempIO.file['test_dataset'], attributes={})
        tempIO.write_dataset(tempIO.file, builder=softlink)
        tempf = tempIO.file
        expected_link = {'name': 'test_softlink',
                         'path': '/test_dataset',
                         'source': os.path.abspath(self.store_path)}
        self.assertEqual(len(tempf.attrs['zarr_link']), 1)
        self.assertDictEqual(tempf.attrs['zarr_link'][0], expected_link)
        tempIO.close()

    def test_copy_zarr_dataset_input(self):
        tempIO = ZarrIO(self.store, mode='w')
        tempIO.open()
        tempIO.write_dataset(tempIO.file, DatasetBuilder('test_dataset', np.arange(10), attributes={}))
        tempIO.write_dataset(tempIO.file,
                             DatasetBuilder('test_copy', tempIO.file['test_dataset'], attributes={}),
                             link_data=False)
        # NOTE: In HDF5 this would be a HardLink. Since Zarr does not support links, this will be a copy instead.
        self.assertListEqual(tempIO.file['test_dataset'][:].tolist(),
                             tempIO.file['test_copy'][:].tolist())
        tempIO.close()

    def test_link_dataset_zarrdataio_input(self):
        tempIO = ZarrIO(self.store, mode='w')
        tempIO.open()
        tempIO.write_dataset(tempIO.file, DatasetBuilder('test_dataset', np.arange(10), attributes={}))
        tempIO.write_dataset(tempIO.file,
                             DatasetBuilder(
                                 'test_softlink',
                                 ZarrDataIO(data=tempIO.file['test_dataset'], link_data=True),
                                 attributes={})
                             )
        tempf = tempIO.file
        expected_link = {'name': 'test_softlink',
                         'path': '/test_dataset',
                         'source': os.path.abspath(self.store_path)}
        self.assertEqual(len(tempf.attrs['zarr_link']), 1)
        self.assertDictEqual(tempf.attrs['zarr_link'][0], expected_link)
        tempIO.close()

    def test_copy_dataset_zarrdataio_input(self):
        tempIO = ZarrIO(self.store, mode='w')
        tempIO.open()
        tempIO.write_dataset(tempIO.file, DatasetBuilder('test_dataset', np.arange(10), attributes={}))
        tempIO.write_dataset(tempIO.file,
                             DatasetBuilder('test_copy',
                                            ZarrDataIO(data=tempIO.file['test_dataset'],
                                                       link_data=False),  # Force dataset copy
                                            attributes={}),
                             link_data=True)  # Make sure the default behavior is set to link the data
        # NOTE: In HDF5 this would be a HardLink. Since Zarr does not support links, this will be a copy instead.
        self.assertListEqual(tempIO.file['test_dataset'][:].tolist(),
                             tempIO.file['test_copy'][:].tolist())
        tempIO.close()

    def test_list_fill_empty(self):
        tempIO = ZarrIO(self.store, mode='w')
        tempIO.open()
        dset = tempIO.__list_fill__(tempIO.file, 'empty_dataset', [], options={'dtype': int, 'io_settings': {}})
        self.assertTupleEqual(dset.shape, (0,))
        tempIO.close()

    def test_list_fill_empty_no_dtype(self):
        tempIO = ZarrIO(self.store, mode='w')
        tempIO.open()
        with self.assertRaisesRegex(Exception, r"cannot add empty_dataset to / - could not determine type"):
            tempIO.__list_fill__(tempIO.file, 'empty_dataset', [])
        tempIO.close()


class BaseTestExportZarrToZarr(BaseZarrWriterTestCase):
    """
    Test exporting Zarr to Zarr.

    In contrast to the normal BaseZarrWriterTestCase, here the store and store_path
    variable require to be a list of length 4.

    :ivar store: List of 4  Zarr data stores to use.
    :type store: List of 4 store values. Stores are the same as the `path``
                  parameter of :py:class:`~hdmf_zarr.backend.ZarrIO.__init__ `
    :ivar store_path: The paths to the Zarr file defined by the stores
    """

    def setUp(self):
        self.store = [
            get_temp_filepath(),
            get_temp_filepath(),
            get_temp_filepath(),
            get_temp_filepath()
        ]
        self.store_path = self.store

    def test_basic(self):
        """Test that exporting a written container works between Zarr and Zarr."""
        foo1 = Foo('foo1', [1, 2, 3, 4, 5], "I am foo1", 17, 3.14)
        foobucket = FooBucket('bucket1', [foo1])
        foofile = FooFile(buckets=[foobucket])

        with ZarrIO(self.store[0], manager=get_foo_buildmanager(), mode='w') as write_io:
            write_io.write(foofile)

        with ZarrIO(reopen_store(self.store[0]), manager=get_foo_buildmanager(), mode='r') as read_io:
            with ZarrIO(self.store[1], mode='w') as export_io:
                export_io.export(src_io=read_io)

        self.assertTrue(os.path.exists(self.store_path[1]))
        self.assertEqual(foofile.container_source, self.store_path[0])

        with ZarrIO(reopen_store(self.store[1]), manager=get_foo_buildmanager(), mode='r') as read_io:
            read_foofile = read_io.read()
            self.assertEqual(read_foofile.container_source, self.store_path[1])
            self.assertContainerEqual(foofile, read_foofile, ignore_hdmf_attrs=True)

    def test_basic_container(self):
        """Test that exporting a written container, passing in the container arg, works."""
        foo1 = Foo('foo1', [1, 2, 3, 4, 5], "I am foo1", 17, 3.14)
        foobucket = FooBucket('bucket1', [foo1])
        foofile = FooFile(buckets=[foobucket])

        with ZarrIO(self.store[0], manager=get_foo_buildmanager(), mode='w') as write_io:
            write_io.write(foofile)

        with ZarrIO(reopen_store(self.store[0]), manager=get_foo_buildmanager(), mode='r') as read_io:
            read_foofile = read_io.read()
            with ZarrIO(self.store[1], mode='w') as export_io:
                export_io.export(src_io=read_io, container=read_foofile)

        self.assertTrue(os.path.exists(self.store_path[1]))
        self.assertEqual(foofile.container_source, self.store_path[0])

        with ZarrIO(reopen_store(self.store[1]), manager=get_foo_buildmanager(), mode='r') as read_io:
            read_foofile = read_io.read()
            self.assertEqual(read_foofile.container_source, self.store_path[1])
            self.assertContainerEqual(foofile, read_foofile, ignore_hdmf_attrs=True)

    def test_container_part(self):
        """Test that exporting a part of a written container raises an error."""
        foo1 = Foo('foo1', [1, 2, 3, 4, 5], "I am foo1", 17, 3.14)
        foobucket = FooBucket('bucket1', [foo1])
        foofile = FooFile(buckets=[foobucket])

        with ZarrIO(self.store[0], manager=get_foo_buildmanager(), mode='w') as write_io:
            write_io.write(foofile)

        with ZarrIO(reopen_store(self.store[0]), manager=get_foo_buildmanager(), mode='r') as read_io:
            read_foofile = read_io.read()
            with ZarrIO(self.store[1], mode='w') as export_io:
                msg = ("The provided container must be the root of the hierarchy of the source used to read the "
                       "container.")
                with self.assertRaisesWith(ValueError, msg):
                    export_io.export(src_io=read_io, container=read_foofile.buckets['bucket1'])

    def test_container_unknown(self):
        """Test that exporting a container that did not come from the src_io object raises an error."""
        foo1 = Foo('foo1', [1, 2, 3, 4, 5], "I am foo1", 17, 3.14)
        foobucket = FooBucket('bucket1', [foo1])
        foofile = FooFile(buckets=[foobucket])

        with ZarrIO(self.store[0], manager=get_foo_buildmanager(), mode='w') as write_io:
            write_io.write(foofile)

        with ZarrIO(reopen_store(self.store[0]), manager=get_foo_buildmanager(), mode='r') as read_io:
            with ZarrIO(self.store[1], mode='w') as export_io:
                dummy_file = FooFile(buckets=[])
                msg = "The provided container must have been read by the provided src_io."
                with self.assertRaisesWith(ValueError, msg):
                    export_io.export(src_io=read_io, container=dummy_file)

    def test_cache_spec_disabled(self):
        """Test that exporting with cache_spec disabled works."""
        foo1 = Foo('foo1', [1, 2, 3, 4, 5], "I am foo1", 17, 3.14)
        foobucket = FooBucket('bucket1', [foo1])
        foofile = FooFile(buckets=[foobucket])

        with ZarrIO(self.store[0], manager=get_foo_buildmanager(), mode='w') as write_io:
            write_io.write(foofile, cache_spec=False)

        with ZarrIO(reopen_store(self.store[0]), manager=get_foo_buildmanager(), mode='r') as read_io:
            read_foofile = read_io.read()

            with ZarrIO(self.store[1], mode='w') as export_io:
                export_io.export(
                    src_io=read_io,
                    container=read_foofile,
                    cache_spec=False)
        self.assertFalse(os.path.exists(os.path.join(self.store_path[1], 'specifications')))

    def test_cache_spec_enabled(self):
        """Test that exporting with cache_spec works."""
        foo1 = Foo('foo1', [1, 2, 3, 4, 5], "I am foo1", 17, 3.14)
        foobucket = FooBucket('bucket1', [foo1])
        foofile = FooFile(buckets=[foobucket])

        with ZarrIO(self.store[0], manager=get_foo_buildmanager(), mode='w') as write_io:
            write_io.write(foofile)

        with ZarrIO(reopen_store(self.store[0]), manager=get_foo_buildmanager(), mode='r') as read_io:
            read_foofile = read_io.read()

            with ZarrIO(self.store[1], mode='w') as export_io:
                export_io.export(
                    src_io=read_io,
                    container=read_foofile,
                    cache_spec=True)

        with ZarrIO(reopen_store(self.store[1]), mode='r') as zarr_io:
            self.assertTrue('specifications' in zarr_io.file.keys())

    def test_soft_link_group(self):
        """
        Test that exporting a written file with soft linked groups keeps links within the file." ,i.e, we have
        a group that links to a group in the same file and the new file after export should then have a link to the
        same group but in the new file """
        foo1 = Foo('foo1', [1, 2, 3, 4, 5], "I am foo1", 17, 3.14)
        foobucket = FooBucket('bucket1', [foo1])
        foofile = FooFile(buckets=[foobucket], foo_link=foo1)
        with ZarrIO(self.store[0], manager=get_foo_buildmanager(), mode='w') as write_io:
            write_io.write(foofile)
        with ZarrIO(reopen_store(self.store[0]), manager=get_foo_buildmanager(), mode='r') as read_io:
            with ZarrIO(self.store[1], mode='w') as export_io:
                export_io.export(src_io=read_io, write_args=dict(link_data=False))
        with ZarrIO(reopen_store(self.store[1]), manager=get_foo_buildmanager(), mode='r') as read_io:
            read_foofile2 = read_io.read()
            # make sure the linked group is within the same file
            self.assertEqual(read_foofile2.foo_link.container_source, self.store_path[1])
            # normally we only need the Zarr file object here, but by using ZarrIO
            # we can reuse the logic defined in ZarrIO.open to ensure the file gets
            # opened correctly for the different backends, whereas, zarr.open only
            # supports DirectoryStores and ZipStore (i.e., it fails, e.g,. for SQLiteStore)
            with ZarrIO(reopen_store(self.store[0]), manager=get_foo_buildmanager(), mode='r') as temp_io:
                zarr_linkspec1 = temp_io.file['links'].attrs.asdict()['zarr_link'][0]
            zarr_linkspec2 = read_io.file['links'].attrs.asdict()['zarr_link'][0]
            # Compare the links specifications
            self.assertEqual(zarr_linkspec1.pop('source'), ".")
            self.assertEqual(zarr_linkspec2.pop('source'), ".")
            self.assertDictEqual(zarr_linkspec1, zarr_linkspec2)

    @unittest.skip("Test case ported from HDMF but not finalized yet")
    def test_soft_link_dataset(self):
        """Test that exporting a written file with soft linked datasets keeps links within the file."""
        """Link to a dataset in the same file should have a link to the same new dataset in the new file """
        pass  # TODO this test currently fails. It does not create a SoftLink in the original file.
        """
        foo1 = Foo('foo1', [1, 2, 3, 4, 5], "I am foo1", 17, 3.14)
        foobucket = FooBucket('bucket1', [foo1])
        foofile = FooFile(buckets=[foobucket], foofile_data=foo1.my_data)
        with ZarrIO(self.store_paths[0], manager=get_foo_buildmanager(), mode='w') as write_io:
            write_io.write(foofile, link_data=True)
        print ("WRITE DONE")
        with ZarrIO(self.store_paths[0], manager=get_foo_buildmanager(), mode='r') as read_io:
            with ZarrIO(self.store_paths[1], mode='w') as export_io:
                export_io.export(src_io=read_io, write_args=dict(link_data=False))
        print(zarr.open(self.store_paths[0]).tree())
        print(zarr.open(self.store_paths[1]).tree())
        with ZarrIO(self.store_paths[1], manager=get_foo_buildmanager(), mode='r') as read_io:
            read_foofile2 = read_io.read()
            # make sure the linked dataset is within the same file
            print(open(self.source_paths[1]+"/buckets/bucket1/foo_holder/foo1/.zattrs", 'r').read())
            self.assertEqual(read_foofile2.foofile_data.path, self.source_paths[1])
        """

    @unittest.skip("Test case ported from HDMF but not finalized yet")
    def test_external_link_group(self):
        """Test that exporting a written file with external linked groups maintains the links."""
        """External links remain"""
        pass  # TODO this test currently fails. The external link is changed to point to File 2 instead of File 1
        """
        foo1 = Foo('foo1', [1, 2, 3, 4, 5], "I am foo1", 17, 3.14)
        foobucket = FooBucket('bucket1', [foo1])
        foofile = FooFile(buckets=[foobucket])
        # Create File 1 with the full data
        with ZarrIO(self.store_paths[0], manager=get_foo_buildmanager(), mode='w') as read_io:
            read_io.write(foofile)
        # Create file 2 with an external link to File 1
        manager = get_foo_buildmanager()
        with ZarrIO(self.store_paths[0], manager=manager, mode='r') as read_io:
            read_foofile = read_io.read()
            # make external link to existing group
            foofile2 = FooFile(foo_link=read_foofile.buckets['bucket1'].foos['foo1'])
            print("-------------------Write File 2----------------------------")
            with ZarrIO(self.store_paths[1], manager=manager, mode='w') as write_io:
                write_io.write(foofile2)
            self.assertDictEqual(zarr.open(self.store_paths[1])['links'].attrs.asdict(),
                                 {'zarr_link': [{'name': 'foo_link',
                                                 'path': '/buckets/bucket1/foo_holder/foo1',
                                                 'source': self.source_paths[0]}]})
        # Export File 2 to a new File 3 and make sure the external link from File 2 is being preserved
        with ZarrIO(self.store_paths[1], manager=get_foo_buildmanager(), mode='r') as read_io:
             with ZarrIO(self.store_paths[2], mode='w') as export_io:
                print("-------------------Write File 3----------------------------")
                export_io.export(src_io=read_io)
        #print()
        print(zarr.open(self.store_paths[1])['links'].attrs.asdict())
        print(zarr.open(self.store_paths[2])['links'].attrs.asdict())
        with ZarrIO(self.store_paths[2], manager=get_foo_buildmanager(), mode='r') as read_io:
            read_foofile2 = read_io.read()
            # make sure the linked group is read from the first file
            self.assertEqual(read_foofile2.foo_link.container_source, self.source_paths[0])
        """

    @unittest.skip("Test case ported from HDMF but not finalized yet")
    def test_external_link_dataset(self):
        """Test that exporting a written file with external linked datasets maintains the links."""
        pass  # TODO this test currently fails
        """
        foo1 = Foo('foo1', [1, 2, 3, 4, 5], "I am foo1", 17, 3.14)
        foobucket = FooBucket('bucket1', [foo1])
        foofile = FooFile(buckets=[foobucket], foofile_data=[1, 2, 3])
        with ZarrIO(self.store_paths[0], manager=get_foo_buildmanager(), mode='w') as write_io:
            write_io.write(foofile)
        manager = get_foo_buildmanager()
        with ZarrIO(self.store_paths[0], manager=manager, mode='r') as read_io:
            read_foofile = read_io.read()
            # make external link to existing dataset
            foofile2 = FooFile(foofile_data=read_foofile.foofile_data)
            with ZarrIO(self.store_paths[1], manager=manager, mode='w') as write_io:
                write_io.write(foofile2)
        with ZarrIO(self.store_paths[1], manager=get_foo_buildmanager(), mode='r') as read_io:
            with ZarrIO(self.store_paths[2], mode='w') as export_io:
                export_io.export(src_io=read_io)
        with ZarrIO(self.store_paths[2], manager=get_foo_buildmanager(), mode='r') as read_io:
            read_foofile2 = read_io.read()
            # make sure the linked dataset is read from the first file
            self.assertEqual(read_foofile2.foofile_data.file.filename, self.source_paths[0])
        """

    @unittest.skip("Test case ported from HDMF but not finalized yet")
    def test_external_link_link(self):
        """Test that exporting a written file with external links to external links maintains the links."""
        pass  # TODO this test currently fails
        """
        foo1 = Foo('foo1', [1, 2, 3, 4, 5], "I am foo1", 17, 3.14)
        foobucket = FooBucket('bucket1', [foo1])
        foofile = FooFile(buckets=[foobucket])
        with ZarrIO(self.store_paths[0], manager=get_foo_buildmanager(), mode='w') as write_io:
            write_io.write(foofile)
        manager = get_foo_buildmanager()
        with ZarrIO(self.store_paths[0], manager=manager, mode='r') as read_io:
            read_foofile = read_io.read()
            # make external link to existing group
            foofile2 = FooFile(foo_link=read_foofile.buckets['bucket1'].foos['foo1'])
            with ZarrIO(self.store_paths[1], manager=manager, mode='w') as write_io:
                write_io.write(foofile2)
        manager = get_foo_buildmanager()
        with ZarrIO(self.store_paths[1], manager=manager, mode='r') as read_io:
            read_foofile2 = read_io.read()
            # make external link to external link
            foofile3 = FooFile(foo_link=read_foofile2.foo_link)
            with ZarrIO(self.store_paths[2], manager=manager, mode='w') as write_io:
                write_io.write(foofile3)
        with ZarrIO(self.store_paths[2], manager=get_foo_buildmanager(), mode='r') as read_io:
            with ZarrIO(self.store_paths[3], mode='w') as export_io:
                export_io.export(src_io=read_io)
        with ZarrIO(self.store_paths[3], manager=get_foo_buildmanager(), mode='r') as read_io:
            read_foofile3 = read_io.read()
            # make sure the linked group is read from the first file
            self.assertEqual(read_foofile3.foo_link.container_source, self.source_paths[0])
        """

    @unittest.skip("Test case ported from HDMF but not finalized yet")
    def test_attr_reference(self):
        """Test that exporting a written file with attribute references maintains the references."""
        """Attribute with object reference needs to point to the new object in the new file"""
        pass  # TODO this test currently fails because the paths in the attribute still points to the first file
        """
        foo1 = Foo('foo1', [1, 2, 3, 4, 5], "I am foo1", 17, 3.14)
        foobucket = FooBucket('bucket1', [foo1])
        foofile = FooFile(buckets=[foobucket], foo_ref_attr=foo1)
        with ZarrIO(self.store_paths[0], manager=get_foo_buildmanager(), mode='w') as read_io:
            read_io.write(foofile)
        with ZarrIO(self.store_paths[0], manager=get_foo_buildmanager(), mode='r') as read_io:
            with ZarrIO(self.store_paths[1], mode='w') as export_io:
                export_io.export(src_io=read_io,  write_args=dict(link_data=False))
        #with ZarrIO(self.store_paths[1], manager=get_foo_buildmanager(), mode='r') as read_io:
        #    read_foofile2 = read_io.read()
            #self.assertTupleEqual(ZarrIO.get_zarr_paths(read_foofile2.foo_ref_attr.my_data),
            #                     (self.source_paths[1], '/buckets/bucket1/foo_holder/foo1/my_data'))
            # make sure the attribute reference resolves to the container within the same file
            #self.assertIs(read_foofile2.foo_ref_attr, read_foofile2.buckets['bucket1'].foos['foo1'])
        expected_ref = {'value': {'path': '/buckets/bucket1/foo_holder/foo1', 'source': self.source_paths[1]},
                        'zarr_dtype': 'object'}
        real_ref = zarr.open(self.store_paths[1]).attrs['foo_ref_attr']
        self.assertDictEqual(real_ref, expected_ref)
        """

    def test_pop_data(self):
        """Test that exporting a written container after removing an element from it works."""
        foo1 = Foo('foo1', [1, 2, 3, 4, 5], "I am foo1", 17, 3.14)
        foobucket = FooBucket('bucket1', [foo1])
        foofile = FooFile(buckets=[foobucket])

        with ZarrIO(self.store[0], manager=get_foo_buildmanager(), mode='w') as write_io:
            write_io.write(foofile)

        with ZarrIO(reopen_store(self.store[0]), manager=get_foo_buildmanager(), mode='r') as read_io:
            read_foofile = read_io.read()
            read_foofile.remove_bucket('bucket1')  # remove child group

            with ZarrIO(self.store[1], mode='w') as export_io:
                export_io.export(src_io=read_io, container=read_foofile)

        with ZarrIO(reopen_store(self.store[1]), manager=get_foo_buildmanager(), mode='r') as read_io:
            read_foofile2 = read_io.read()

            # make sure the read foofile has no buckets
            self.assertDictEqual(read_foofile2.buckets, {})

        # check that file size of file 2 is smaller
        dirsize1 = total_size(self.store_path[0])
        dirsize2 = total_size(self.store_path[1])
        self.assertTrue(dirsize1 > dirsize2)

    def test_pop_linked_group(self):
        """Test that exporting a written container after removing a linked element from it works."""
        foo1 = Foo('foo1', [1, 2, 3, 4, 5], "I am foo1", 17, 3.14)
        foobucket = FooBucket('bucket1', [foo1])
        foofile = FooFile(buckets=[foobucket], foo_link=foo1)

        with ZarrIO(self.store[0], manager=get_foo_buildmanager(), mode='w') as write_io:
            write_io.write(foofile)

        with ZarrIO(reopen_store(self.store[0]), manager=get_foo_buildmanager(), mode='r') as read_io:
            read_foofile = read_io.read()
            read_foofile.buckets['bucket1'].remove_foo('foo1')  # remove child group

            with ZarrIO(self.store[1], mode='w') as export_io:
                msg = ("links (links): Linked Foo 'foo1' has no parent. Remove the link or ensure the linked "
                       "container is added properly.")
                with self.assertRaisesWith(OrphanContainerBuildError, msg):
                    export_io.export(src_io=read_io, container=read_foofile)

    @unittest.skip("Test case ported from HDMF but not finalized yet")
    def test_append_data(self):
        """Test that exporting a written container after adding groups, links, and references to it works."""
        # TODO: This test currently fails because I do not understand how the link to my_data is expected to be
        #       created here and currently fails. I.e,. it fails in list_fill but instead we should actually
        #       create an external link instead
        pass
        """
        foo1 = Foo('foo1', [1, 2, 3, 4, 5], "I am foo1", 17, 3.14)
        foobucket = FooBucket('bucket1', [foo1])
        foofile = FooFile(buckets=[foobucket])
        with ZarrIO(self.store_paths[0], manager=get_foo_buildmanager(), mode='w') as write_io:
            write_io.write(foofile)
        with ZarrIO(self.store_paths[0], manager=get_foo_buildmanager(), mode='r') as read_io:
            read_foofile = read_io.read()
            # create a foo with link to existing dataset my_data, add the foo to new foobucket
            # this should make a soft link within the exported file
            # TODO Assigning my_data is the problem. Which in turn causes the export to fail because the Zarr
            # DataType is not being understood. This is where the External link should be cerated instead?
            foo2 = Foo('foo2', read_foofile.buckets['bucket1'].foos['foo1'].my_data, "I am foo2", 17, 3.14)
            foobucket2 = FooBucket('bucket2', [foo2])
            read_foofile.add_bucket(foobucket2)
            # also add link from foofile to new foo2 container
            read_foofile.foo_link = foo2
            # also add link from foofile to new foo2.my_data dataset which is a link to foo1.my_data dataset
            read_foofile.foofile_data = foo2.my_data
            # also add reference from foofile to new foo2
            read_foofile.foo_ref_attr = foo2
            with ZarrIO(self.store_paths[1], mode='w') as export_io:
                export_io.export(src_io=read_io, container=read_foofile)
        with ZarrIO(self.store_paths[1], manager=get_foo_buildmanager(), mode='r') as read_io:
            read_foofile2 = read_io.read()
            # test new soft link to dataset in file
            self.assertIs(read_foofile2.buckets['bucket1'].foos['foo1'].my_data,
                          read_foofile2.buckets['bucket2'].foos['foo2'].my_data)
            # test new soft link to group in file
            self.assertIs(read_foofile2.foo_link, read_foofile2.buckets['bucket2'].foos['foo2'])
            # test new soft link to new soft link to dataset in file
            self.assertIs(read_foofile2.buckets['bucket1'].foos['foo1'].my_data, read_foofile2.foofile_data)
            # test new attribute reference to new group in file
            self.assertIs(read_foofile2.foo_ref_attr, read_foofile2.buckets['bucket2'].foos['foo2'])
        #with File(self.store_paths[1], 'r') as f:
        #    self.assertEqual(f['foofile_data'].file.filename, self.store_paths[1])
        #    self.assertIsInstance(f.attrs['foo_ref_attr'], h5py.Reference)
        """

    @unittest.skip("Test case ported from HDMF but not finalized yet")
    def test_append_external_link_data(self):
        """Test that exporting a written container after adding a link with link_data=True creates external links."""
        pass  # TODO: This test currently fails
        """
        foo1 = Foo('foo1', [1, 2, 3, 4, 5], "I am foo1", 17, 3.14)
        foobucket = FooBucket('bucket1', [foo1])
        foofile = FooFile(buckets=[foobucket])
        with ZarrIO(self.store_paths[0], manager=get_foo_buildmanager(), mode='w') as write_io:
            write_io.write(foofile)
        foofile2 = FooFile(buckets=[])
        with ZarrIO(self.store_paths[1], manager=get_foo_buildmanager(), mode='w') as write_io:
            write_io.write(foofile2)
        manager = get_foo_buildmanager()
        with ZarrIO(self.store_paths[0], manager=manager, mode='r') as read_io1:
            read_foofile1 = read_io1.read()
            with ZarrIO(self.store_paths[1], manager=manager, mode='r') as read_io2:
                read_foofile2 = read_io2.read()
                # create a foo with link to existing dataset my_data (not in same file), add the foo to new foobucket
                # this should make an external link within the exported file
                foo2 = Foo('foo2', read_foofile1.buckets['bucket1'].foos['foo1'].my_data, "I am foo2", 17, 3.14)
                foobucket2 = FooBucket('bucket2', [foo2])
                read_foofile2.add_bucket(foobucket2)
                # also add link from foofile to new foo2.my_data dataset which is a link to foo1.my_data dataset
                # this should make an external link within the exported file
                read_foofile2.foofile_data = foo2.my_data
                with ZarrIO(self.store_paths[2], mode='w') as export_io:
                    export_io.export(src_io=read_io2, container=read_foofile2)
        with ZarrIO(self.store_paths[0], manager=get_foo_buildmanager(), mode='r') as read_io1:
            read_foofile3 = read_io1.read()
            with ZarrIO(self.store_paths[2], manager=get_foo_buildmanager(), mode='r') as read_io2:
                read_foofile4 = read_io2.read()
                self.assertEqual(read_foofile4.buckets['bucket2'].foos['foo2'].my_data,
                                 read_foofile3.buckets['bucket1'].foos['foo1'].my_data)
                self.assertEqual(read_foofile4.foofile_data, read_foofile3.buckets['bucket1'].foos['foo1'].my_data)
        #with File(self.source_paths[2], 'r') as f:
        #    self.assertEqual(f['buckets/bucket2/foo_holder/foo2/my_data'].file.filename, self.source_paths[0])
        #    self.assertEqual(f['foofile_data'].file.filename, self.souce_paths[0])
        #    self.assertIsInstance(f.get('buckets/bucket2/foo_holder/foo2/my_data', getlink=True),
        #                          h5py.ExternalLink)
        #    self.assertIsInstance(f.get('foofile_data', getlink=True), h5py.ExternalLink)
        """

    @unittest.skip("Test case ported from HDMF but not finalized yet")
    def test_append_external_link_copy_data(self):
        """Test that exporting a written container after adding a link with link_data=False copies the data."""
        pass  # TODO: This test currently fails
        """
        foo1 = Foo('foo1', [1, 2, 3, 4, 5], "I am foo1", 17, 3.14)
        foobucket = FooBucket('bucket1', [foo1])
        foofile = FooFile(buckets=[foobucket])
        with ZarrIO(self.store_paths[0], manager=get_foo_buildmanager(), mode='w') as write_io:
            write_io.write(foofile)
        foofile2 = FooFile(buckets=[])
        with ZarrIO(self.store_paths[1], manager=get_foo_buildmanager(), mode='w') as write_io:
            write_io.write(foofile2)
        manager = get_foo_buildmanager()
        with ZarrIO(self.store_paths[0], manager=manager, mode='r') as read_io1:
            read_foofile1 = read_io1.read()
            with ZarrIO(self.store_paths[1], manager=manager, mode='r') as read_io2:
                read_foofile2 = read_io2.read()
                # create a foo with link to existing dataset my_data (not in same file), add the foo to new foobucket
                # this would normally make an external link but because link_data=False, data will be copied
                foo2 = Foo('foo2', read_foofile1.buckets['bucket1'].foos['foo1'].my_data, "I am foo2", 17, 3.14)
                foobucket2 = FooBucket('bucket2', [foo2])
                read_foofile2.add_bucket(foobucket2)
                # also add link from foofile to new foo2.my_data dataset which is a link to foo1.my_data dataset
                # this would normally make an external link but because link_data=False, data will be copied
                read_foofile2.foofile_data = foo2.my_data
                with ZarrIO(self.store_paths[2], mode='w') as export_io:
                    export_io.export(src_io=read_io2, container=read_foofile2, write_args={'link_data': False})
        with ZarrIO(self.store_paths[0], manager=get_foo_buildmanager(), mode='r') as read_io1:
            read_foofile3 = read_io1.read()
            with ZarrIO(self.store_paths[2], manager=get_foo_buildmanager(), mode='r') as read_io2:
                read_foofile4 = read_io2.read()
                # check that file can be read
                self.assertNotEqual(read_foofile4.buckets['bucket2'].foos['foo2'].my_data,
                                    read_foofile3.buckets['bucket1'].foos['foo1'].my_data)
                self.assertNotEqual(read_foofile4.foofile_data, read_foofile3.buckets['bucket1'].foos['foo1'].my_data)
                self.assertNotEqual(read_foofile4.foofile_data, read_foofile4.buckets['bucket2'].foos['foo2'].my_data)
        # with File(self.source_paths[2], 'r') as f:
        #    self.assertEqual(f['buckets/bucket2/foo_holder/foo2/my_data'].file.filename, self.source_paths[2])
        #    self.assertEqual(f['foofile_data'].file.filename, self.source_paths[2])
        """

    @unittest.skip("Test case ported from HDMF but not finalized yet")
    def test_export_dset_refs(self):
        """Test that exporting a written container with a dataset of references works."""
        pass  # TODO: This test currently fails
        """
        bazs = []
        num_bazs = 10
        for i in range(num_bazs):
            bazs.append(Baz(name='baz%d' % i))
        baz_data = BazData(name='baz_data1', data=bazs)
        bucket = BazBucket(name='bucket1', bazs=bazs.copy(), baz_data=baz_data)
        with ZarrIO(self.store_paths[0], manager=_get_baz_manager(), mode='w') as write_io:
            write_io.write(bucket)
        with ZarrIO(self.store_paths[0], manager=_get_baz_manager(), mode='r') as read_io:
            read_bucket1 = read_io.read()
            # NOTE: reference IDs might be the same between two identical files
            # adding a Baz with a smaller name should change the reference IDs on export
            new_baz = Baz(name='baz000')
            read_bucket1.add_baz(new_baz)
            with ZarrIO(self.store_paths[1], mode='w') as export_io:
                export_io.export(src_io=read_io, container=read_bucket1)
        with ZarrIO(self.store_paths[1], manager=_get_baz_manager(), mode='r') as read_io:
            read_bucket2 = read_io.read()
            # remove and check the appended child, then compare the read container with the original
            read_new_baz = read_bucket2.remove_baz('baz000')
            self.assertContainerEqual(new_baz, read_new_baz, ignore_hdmf_attrs=True)
            self.assertContainerEqual(bucket, read_bucket2, ignore_name=True, ignore_hdmf_attrs=True)
            for i in range(num_bazs):
                baz_name = 'baz%d' % i
                self.assertIs(read_bucket2.baz_data.data[i], read_bucket2.bazs[baz_name])
        """

    @unittest.skip("Test case ported from HDMF but not finalized yet")
    def test_export_cpd_dset_refs(self):
        """Test that exporting a written container with a compound dataset with references works."""
        pass  # TODO: This test currently fails
        """
        bazs = []
        baz_pairs = []
        num_bazs = 10
        for i in range(num_bazs):
            b = Baz(name='baz%d' % i)
            bazs.append(b)
            baz_pairs.append((i, b))
        baz_cpd_data = BazCpdData(name='baz_cpd_data1', data=baz_pairs)
        bucket = BazBucket(name='bucket1', bazs=bazs.copy(), baz_cpd_data=baz_cpd_data)
        with ZarrIO(self.store_paths[0], manager=_get_baz_manager(), mode='w') as write_io:
            write_io.write(bucket)
        with ZarrIO(self.store_paths[0], manager=_get_baz_manager(), mode='r') as read_io:
            read_bucket1 = read_io.read()
            # NOTE: reference IDs might be the same between two identical files
            # adding a Baz with a smaller name should change the reference IDs on export
            new_baz = Baz(name='baz000')
            read_bucket1.add_baz(new_baz)
            with ZarrIO(self.store_paths[1], mode='w') as export_io:
                export_io.export(src_io=read_io, container=read_bucket1)
        with ZarrIO(self.store_paths[1], manager=_get_baz_manager(), mode='r') as read_io:
            read_bucket2 = read_io.read()
            # remove and check the appended child, then compare the read container with the original
            read_new_baz = read_bucket2.remove_baz(new_baz.name)
            self.assertContainerEqual(new_baz, read_new_baz, ignore_hdmf_attrs=True)
            self.assertContainerEqual(bucket, read_bucket2, ignore_name=True, ignore_hdmf_attrs=True)
            for i in range(num_bazs):
                baz_name = 'baz%d' % i
                self.assertEqual(read_bucket2.baz_cpd_data.data[i][0], i)
                self.assertIs(read_bucket2.baz_cpd_data.data[i][1], read_bucket2.bazs[baz_name])
        """

    def test_non_manager_container(self):
        """Test that exporting with a src_io without a manager raises an error."""
        foo1 = Foo('foo1', [1, 2, 3, 4, 5], "I am foo1", 17, 3.14)
        foobucket = FooBucket('bucket1', [foo1])
        foofile = FooFile(buckets=[foobucket])

        with ZarrIO(self.store[0], manager=get_foo_buildmanager(), mode='w') as write_io:
            write_io.write(foofile)

        class OtherIO(HDMFIO):

            def read_builder(self):
                pass

            def write_builder(self, **kwargs):
                pass

            def open(self):
                pass

            def close(self):
                pass

        with OtherIO() as read_io:
            with ZarrIO(self.store[1], mode='w') as export_io:
                msg = 'When a container is provided, src_io must have a non-None manager (BuildManager) property.'
                with self.assertRaisesWith(ValueError, msg):
                    export_io.export(src_io=read_io, container=foofile, write_args={'link_data': False})

    def test_non_Zarr_src_link_data_true(self):
        """Test that exporting with a src_io without a manager raises an error."""
        foo1 = Foo('foo1', [1, 2, 3, 4, 5], "I am foo1", 17, 3.14)
        foobucket = FooBucket('bucket1', [foo1])
        foofile = FooFile(buckets=[foobucket])

        with ZarrIO(self.store[0], manager=get_foo_buildmanager(), mode='w') as write_io:
            write_io.write(foofile)

        class OtherIO(HDMFIO):

            def __init__(self, manager):
                super().__init__(manager=manager)

            def read_builder(self):
                pass

            def write_builder(self, **kwargs):
                pass

            def open(self):
                pass

            def close(self):
                pass

        with OtherIO(manager=get_foo_buildmanager()) as read_io:
            with ZarrIO(self.store[1], mode='w') as export_io:
                msg = "Cannot export from non-Zarr backend OtherIO to Zarr with write argument link_data=True."
                with self.assertRaisesWith(UnsupportedOperation, msg):
                    export_io.export(src_io=read_io, container=foofile)

    def test_wrong_mode(self):
        """Test that exporting with a src_io without a manager raises an error."""
        foo1 = Foo('foo1', [1, 2, 3, 4, 5], "I am foo1", 17, 3.14)
        foobucket = FooBucket('bucket1', [foo1])
        foofile = FooFile(buckets=[foobucket])

        with ZarrIO(self.store[0], manager=get_foo_buildmanager(), mode='w') as write_io:
            write_io.write(foofile)

        with ZarrIO(reopen_store(self.store[0]), mode='r') as read_io:
            with ZarrIO(self.store[1], mode='a') as export_io:
                msg = "Cannot export to file %s in mode 'a'. Please use mode 'w'." % self.store_path[1]
                with self.assertRaisesWith(UnsupportedOperation, msg):
                    export_io.export(src_io=read_io)<|MERGE_RESOLUTION|>--- conflicted
+++ resolved
@@ -445,11 +445,8 @@
         # Test that the default codec is the Pickle store
         tempIO = ZarrIO(self.store, mode='w')
         self.assertEqual(tempIO.object_codec_class.__qualname__, 'Pickle')
-<<<<<<< HEAD
-=======
         del tempIO  # also calls tempIO.close()
->>>>>>> 2bce016a
-        tempIO = ZarrIO(self.store, mode='w', object_codec_class=JSON)
+        tempIO = ZarrIO(reopen_store(self.store), mode='w', object_codec_class=JSON)
         self.assertEqual(tempIO.object_codec_class.__qualname__, 'JSON')
         tempIO.close()
 
@@ -457,11 +454,8 @@
         """Test that setting the synchronizer argument to True/False works in ZarrIO"""
         tempIO = ZarrIO(self.store, mode='w', synchronizer=False)
         self.assertIsNone(tempIO.synchronizer)
-<<<<<<< HEAD
-=======
         del tempIO  # also calls tempIO.close()
->>>>>>> 2bce016a
-        tempIO = ZarrIO(self.store, mode='w', synchronizer=True)
+        tempIO = ZarrIO(reopen_store(self.store), mode='w', synchronizer=True)
         self.assertTrue(isinstance(tempIO.synchronizer, zarr.ProcessSynchronizer))
         tempIO.close()
 
@@ -550,12 +544,7 @@
                 self.assertListEqual(list(read_val), value.tolist())
             else:
                 self.assertEqual(testgroup.attrs[name], value)
-<<<<<<< HEAD
         return read_val, tempIO
-=======
-        tempIO.close()
-        return read_val
->>>>>>> 2bce016a
 
     def test_write_attributes_write_scalar_int(self):
         self.__write_attribute_test_helper('intattr', np.int32(5))
@@ -618,11 +607,7 @@
         tempIO = ZarrIO(self.store, mode='w')
         tempIO.open()
         attr = {'attr1': dataset_1}
-<<<<<<< HEAD
-        tempIO.write_attributes(testgroup, attr)
-=======
         tempIO.write_attributes(obj=tempIO.file, attributes=attr)
->>>>>>> 2bce016a
         expected_value = {'attr1': {'zarr_dtype': 'object', 'value': {'source': ".", 'path': '/dataset_1'}}}
         self.assertDictEqual(tempIO.file.attrs.asdict(), expected_value)
         tempIO.close()
