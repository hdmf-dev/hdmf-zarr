--- conflicted
+++ resolved
@@ -212,14 +212,11 @@
                                           ignore_hdmf_attrs=self.IGNORE_HDMF_ATTRS,
                                           ignore_string_to_byte=self.IGNORE_STRING_TO_BYTE,
                                           message=message)
-<<<<<<< HEAD
+
                 # TODO: May need to add further asserts here
                 # we are essentially running a new test each iteration so tearDown and setUp after each
-                self.tearDown()
+                self.tearDown()   # calls self.close_files_and_ios()
                 self.setUp()
-=======
-                self.close_files_and_ios()
->>>>>>> 9f6c386c
 
 
 ##########################################################
@@ -236,13 +233,9 @@
     EXPORT_PATHS = [None,
                     DirectoryStore('test_export_DirectoryStore.zarr'),
                     TempStore(),
-<<<<<<< HEAD
                     NestedDirectoryStore('test_export_NestedDirectoryStore.zarr'),
                     SQLiteStore('test_export_SQLiteStore.zarr.sqlite')]
-=======
-                    NestedDirectoryStore('test_export_NestedDirectoryStore.zarr')]
     TARGET_FORMAT = "ZARR"
->>>>>>> 9f6c386c
 
     def get_manager(self):
         return get_hdmfcommon_manager()
@@ -280,13 +273,8 @@
         return get_hdmfcommon_manager()
 
     def roundtripExportContainer(self, container,  write_path, export_path):
-<<<<<<< HEAD
         with ZarrIO(reopen_store(write_path), manager=self.get_manager(), mode='w') as write_io:
             write_io.write(container, cache_spec=True)
-=======
-        with ZarrIO(write_path, manager=self.get_manager(), mode='w') as write_io:
-            write_io.write(container)
->>>>>>> 9f6c386c
 
         with ZarrIO(reopen_store(write_path), manager=self.get_manager(), mode='r') as read_io:
             with HDF5IO(export_path,  mode='w') as export_io:
@@ -313,13 +301,9 @@
     EXPORT_PATHS = [None,
                     DirectoryStore('test_export_DirectoryStore_Export.zarr'),
                     TempStore(dir=os.path.dirname(__file__)),   # set dir to avoid switching drives on Windows
-<<<<<<< HEAD
                     NestedDirectoryStore('test_export_NestedDirectoryStore_Export.zarr'),
                     SQLiteStore('test_export_SQLiteStore_Export.zarr.sqlite')]
-=======
-                    NestedDirectoryStore('test_export_NestedDirectoryStore_Export.zarr')]
     TARGET_FORMAT = "ZARR"
->>>>>>> 9f6c386c
 
     def get_manager(self):
         return get_hdmfcommon_manager()
