--- conflicted
+++ resolved
@@ -15,12 +15,9 @@
 from zarr.core import Array
 from zarr.storage import (DirectoryStore,
                           TempStore,
-<<<<<<< HEAD
                           NestedDirectoryStore,
                           SQLiteStore)
-=======
-                          NestedDirectoryStore)
->>>>>>> f59da74c
+
 import numcodecs
 
 # HDMF-ZARR imports
@@ -71,31 +68,19 @@
 Default name of the group where specifications should be cached
 """
 
-<<<<<<< HEAD
 SUPPORTED_ZARR_STORES = {'DirectoryStore': DirectoryStore,
                          'TempStore': TempStore,
                          'NestedDirectoryStore': NestedDirectoryStore,
                          'SQLiteStore': SQLiteStore}
 """
 Dictionary listing all Zarr storage backends supported by ZarrIO
-=======
-SUPPORTED_ZARR_STORES = (DirectoryStore,
-                         TempStore,
-                         NestedDirectoryStore)
 """
-Tuple listing all Zarr storage backends supported by ZarrIO
->>>>>>> f59da74c
-"""
 
 
 class ZarrIO(HDMFIO):
 
     @docval({'name': 'path',
-<<<<<<< HEAD
              'type': (str, *list(SUPPORTED_ZARR_STORES.values())),
-=======
-             'type': (str, *SUPPORTED_ZARR_STORES),
->>>>>>> f59da74c
              'doc': 'the path to the Zarr file or a supported Zarr store'},
             {'name': 'manager', 'type': BuildManager, 'doc': 'the BuildManager to use for I/O', 'default': None},
             {'name': 'mode', 'type': str,
@@ -131,26 +116,13 @@
         # Codec class to be used. Alternates, e.g., =numcodecs.JSON
         self.__codec_cls = numcodecs.pickles.Pickle if object_codec_class is None else object_codec_class
         source_path = self.__path
-<<<<<<< HEAD
         if isinstance(self.__path, tuple(SUPPORTED_ZARR_STORES.values())):
-=======
-        if isinstance(self.__path, SUPPORTED_ZARR_STORES):
->>>>>>> f59da74c
             source_path = self.__path.path
         super().__init__(manager, source=source_path)
         warn_msg = ("The ZarrIO backend is experimental. It is under active development. "
                     "The ZarrIO backend may change any time and backward compatibility is not guaranteed.")
         warnings.warn(warn_msg)
 
-<<<<<<< HEAD
-    def __exit__(self, type, value, traceback):
-        self.close()
-
-    def __del__(self):
-        self.close()
-
-=======
->>>>>>> f59da74c
     @property
     def file(self):
         """
@@ -181,7 +153,6 @@
     def open(self):
         """Open the Zarr file"""
         if self.__file is None:
-<<<<<<< HEAD
             # Open Zarr file
             if isinstance(self.path, SQLiteStore):
                 overwrite = 'w' in self.__mode
@@ -191,11 +162,6 @@
                 self.__file = zarr.open(store=self.path,
                                         mode=self.__mode,
                                         synchronizer=self.__synchronizer)
-=======
-            self.__file = zarr.open(store=self.path,
-                                    mode=self.__mode,
-                                    synchronizer=self.__synchronizer)
->>>>>>> f59da74c
 
     def close(self):
         """Close the Zarr file"""
@@ -218,11 +184,8 @@
              'type': (NamespaceCatalog, TypeMap),
              'doc': 'the NamespaceCatalog or TypeMap to load namespaces into'},
             {'name': 'path',
-<<<<<<< HEAD
              'type': (str, *list(SUPPORTED_ZARR_STORES.values())),
-=======
              'type': (str, *SUPPORTED_ZARR_STORES),
->>>>>>> f59da74c
              'doc': 'the path to the Zarr file or a supported Zarr store'},
             {'name': 'namespaces', 'type': list, 'doc': 'the namespaces to load', 'default': None})
     def load_namespaces(cls, namespace_catalog, path, namespaces=None):
@@ -581,7 +544,6 @@
         # Extract the path as defined in the zarr_ref object
         if zarr_ref.get('source', None) is None:
             source_file = str(zarr_ref['path'])
-<<<<<<< HEAD
         else:
             source_file = str(zarr_ref['source'])
         # Resolve the path relative to the current file
@@ -612,27 +574,6 @@
         if object_path is not None:
             try:
                 target_zarr_obj = target_zarr_file[object_path]
-=======
-        else:
-            source_file = str(zarr_ref['source'])
-        # Resolve the path relative to the current file
-        source_file = os.path.abspath(os.path.join(self.source, source_file))
-        object_path = zarr_ref.get('path', None)
-        # full_path = None
-        # if os.path.isdir(source_file):
-        #    if object_path is not None:
-        #        full_path = os.path.join(source_file, object_path.lstrip('/'))
-        #    else:
-        #        full_path = source_file
-        if object_path:
-            target_name = os.path.basename(object_path)
-        else:
-            target_name = ROOT_NAME
-        target_zarr_obj = zarr.open(source_file, mode='r')
-        if object_path is not None:
-            try:
-                target_zarr_obj = target_zarr_obj[object_path]
->>>>>>> f59da74c
             except Exception:
                 raise ValueError("Found bad link to object %s in file %s" % (object_path, source_file))
         # Return the create path
