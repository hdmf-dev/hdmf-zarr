--- conflicted
+++ resolved
@@ -157,14 +157,10 @@
     def open(self):
         """Open the Zarr file"""
         if self.__file is None:
-<<<<<<< HEAD
-            self.__file = self.open_file_consolidated()
-=======
             self.__file = zarr.open(store=self.path,
                                     mode=self.__mode,
                                     synchronizer=self.__synchronizer,
                                     storage_options=self.__storage_options)
->>>>>>> 75555123
 
     def close(self):
         """Close the Zarr file"""
